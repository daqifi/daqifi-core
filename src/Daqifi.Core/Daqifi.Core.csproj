<<<<<<< HEAD
<Project Sdk="Microsoft.NET.Sdk">

  <PropertyGroup>
    <TargetFrameworks>net8.0;net9.0</TargetFrameworks>
    <ImplicitUsings>enable</ImplicitUsings>
    <Nullable>enable</Nullable>

    <!-- Package Metadata -->
    <PackageId>Daqifi.Core</PackageId>
    <Authors>DAQiFi</Authors>
    <Description>Core library for interacting with DAQiFi devices</Description>
    <PackageLicenseExpression>MIT</PackageLicenseExpression>
    <PackageProjectUrl>https://github.com/daqifi/daqifi-core</PackageProjectUrl>
    <PackageReadmeFile>README.md</PackageReadmeFile>
    <PackageTags>daqifi;daq;data-acquisition;measurement;instrumentation</PackageTags>
    <RepositoryUrl>https://github.com/daqifi/daqifi-core</RepositoryUrl>
    <RepositoryType>git</RepositoryType>

    <!-- Build Configuration -->
    <GenerateDocumentationFile>true</GenerateDocumentationFile>
    <IncludeSymbols>true</IncludeSymbols>
    <SymbolPackageFormat>snupkg</SymbolPackageFormat>
    <EmbedUntrackedSources>true</EmbedUntrackedSources>
    <PublishRepositoryUrl>true</PublishRepositoryUrl>
    <ContinuousIntegrationBuild Condition="'$(GITHUB_ACTIONS)' == 'true'">true</ContinuousIntegrationBuild>
  </PropertyGroup>

  <ItemGroup>
    <None Include="../../README.md" Pack="true" PackagePath="/" />
    <PackageReference Include="Google.Protobuf" Version="3.33.0" />
    <PackageReference Include="Microsoft.SourceLink.GitHub" Version="8.0.0" PrivateAssets="All"/>
    <PackageReference Include="System.IO.Ports" Version="10.0.0" />
  </ItemGroup>

=======
<Project Sdk="Microsoft.NET.Sdk">

  <PropertyGroup>
    <TargetFrameworks>net8.0;net9.0</TargetFrameworks>
    <ImplicitUsings>enable</ImplicitUsings>
    <Nullable>enable</Nullable>

    <!-- Package Metadata -->
    <PackageId>Daqifi.Core</PackageId>
    <Authors>DAQiFi</Authors>
    <Description>Core library for interacting with DAQiFi devices</Description>
    <PackageLicenseExpression>MIT</PackageLicenseExpression>
    <PackageProjectUrl>https://github.com/daqifi/daqifi-core</PackageProjectUrl>
    <PackageReadmeFile>README.md</PackageReadmeFile>
    <PackageTags>daqifi;daq;data-acquisition;measurement;instrumentation</PackageTags>
    <RepositoryUrl>https://github.com/daqifi/daqifi-core</RepositoryUrl>
    <RepositoryType>git</RepositoryType>

    <!-- Build Configuration -->
    <GenerateDocumentationFile>true</GenerateDocumentationFile>
    <IncludeSymbols>true</IncludeSymbols>
    <SymbolPackageFormat>snupkg</SymbolPackageFormat>
    <EmbedUntrackedSources>true</EmbedUntrackedSources>
    <PublishRepositoryUrl>true</PublishRepositoryUrl>
    <ContinuousIntegrationBuild Condition="'$(GITHUB_ACTIONS)' == 'true'">true</ContinuousIntegrationBuild>
  </PropertyGroup>

  <ItemGroup>
    <None Include="../../README.md" Pack="true" PackagePath="/" />
    <PackageReference Include="Google.Protobuf" Version="3.33.1" />
    <PackageReference Include="Microsoft.SourceLink.GitHub" Version="8.0.0" PrivateAssets="All"/>
    <PackageReference Include="System.IO.Ports" Version="9.0.10" />
  </ItemGroup>

>>>>>>> 7cfbf9cf
</Project><|MERGE_RESOLUTION|>--- conflicted
+++ resolved
@@ -1,39 +1,3 @@
-<<<<<<< HEAD
-<Project Sdk="Microsoft.NET.Sdk">
-
-  <PropertyGroup>
-    <TargetFrameworks>net8.0;net9.0</TargetFrameworks>
-    <ImplicitUsings>enable</ImplicitUsings>
-    <Nullable>enable</Nullable>
-
-    <!-- Package Metadata -->
-    <PackageId>Daqifi.Core</PackageId>
-    <Authors>DAQiFi</Authors>
-    <Description>Core library for interacting with DAQiFi devices</Description>
-    <PackageLicenseExpression>MIT</PackageLicenseExpression>
-    <PackageProjectUrl>https://github.com/daqifi/daqifi-core</PackageProjectUrl>
-    <PackageReadmeFile>README.md</PackageReadmeFile>
-    <PackageTags>daqifi;daq;data-acquisition;measurement;instrumentation</PackageTags>
-    <RepositoryUrl>https://github.com/daqifi/daqifi-core</RepositoryUrl>
-    <RepositoryType>git</RepositoryType>
-
-    <!-- Build Configuration -->
-    <GenerateDocumentationFile>true</GenerateDocumentationFile>
-    <IncludeSymbols>true</IncludeSymbols>
-    <SymbolPackageFormat>snupkg</SymbolPackageFormat>
-    <EmbedUntrackedSources>true</EmbedUntrackedSources>
-    <PublishRepositoryUrl>true</PublishRepositoryUrl>
-    <ContinuousIntegrationBuild Condition="'$(GITHUB_ACTIONS)' == 'true'">true</ContinuousIntegrationBuild>
-  </PropertyGroup>
-
-  <ItemGroup>
-    <None Include="../../README.md" Pack="true" PackagePath="/" />
-    <PackageReference Include="Google.Protobuf" Version="3.33.0" />
-    <PackageReference Include="Microsoft.SourceLink.GitHub" Version="8.0.0" PrivateAssets="All"/>
-    <PackageReference Include="System.IO.Ports" Version="10.0.0" />
-  </ItemGroup>
-
-=======
 <Project Sdk="Microsoft.NET.Sdk">
 
   <PropertyGroup>
@@ -65,8 +29,8 @@
     <None Include="../../README.md" Pack="true" PackagePath="/" />
     <PackageReference Include="Google.Protobuf" Version="3.33.1" />
     <PackageReference Include="Microsoft.SourceLink.GitHub" Version="8.0.0" PrivateAssets="All"/>
-    <PackageReference Include="System.IO.Ports" Version="9.0.10" />
+    <PackageReference Include="System.IO.Ports" Version="10.0.0" />
   </ItemGroup>
 
->>>>>>> 7cfbf9cf
+
 </Project>