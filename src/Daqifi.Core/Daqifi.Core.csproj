<<<<<<< HEAD
<Project Sdk="Microsoft.NET.Sdk">

  <PropertyGroup>
    <TargetFrameworks>net8.0;net9.0</TargetFrameworks>
    <ImplicitUsings>enable</ImplicitUsings>
    <Nullable>enable</Nullable>
    
    <!-- Package Metadata -->
    <PackageId>Daqifi.Core</PackageId>
    <Authors>DAQiFi</Authors>
    <Description>Core library for interacting with DAQiFi devices</Description>
    <PackageLicenseExpression>MIT</PackageLicenseExpression>
    <PackageProjectUrl>https://github.com/daqifi/daqifi-core</PackageProjectUrl>
    <PackageReadmeFile>README.md</PackageReadmeFile>
    <PackageTags>daqifi;daq;data-acquisition;measurement;instrumentation</PackageTags>
    <RepositoryUrl>https://github.com/daqifi/daqifi-core</RepositoryUrl>
    <RepositoryType>git</RepositoryType>
    
    <!-- Build Configuration -->
    <GenerateDocumentationFile>true</GenerateDocumentationFile>
    <IncludeSymbols>true</IncludeSymbols>
    <SymbolPackageFormat>snupkg</SymbolPackageFormat>
    <EmbedUntrackedSources>true</EmbedUntrackedSources>
    <PublishRepositoryUrl>true</PublishRepositoryUrl>
    <ContinuousIntegrationBuild Condition="'$(GITHUB_ACTIONS)' == 'true'">true</ContinuousIntegrationBuild>
  </PropertyGroup>

  <ItemGroup>
    <None Include="../../README.md" Pack="true" PackagePath="/" />
    <PackageReference Include="Google.Protobuf" Version="3.32.1" />
    <PackageReference Include="Microsoft.SourceLink.GitHub" Version="8.0.0" PrivateAssets="All"/>
    <PackageReference Include="System.IO.Ports" Version="9.0.10" />
  </ItemGroup>

</Project>
=======
<Project Sdk="Microsoft.NET.Sdk">

  <PropertyGroup>
    <TargetFrameworks>net8.0;net9.0</TargetFrameworks>
    <ImplicitUsings>enable</ImplicitUsings>
    <Nullable>enable</Nullable>
    
    <!-- Package Metadata -->
    <PackageId>Daqifi.Core</PackageId>
    <Authors>DAQiFi</Authors>
    <Description>Core library for interacting with DAQiFi devices</Description>
    <PackageLicenseExpression>MIT</PackageLicenseExpression>
    <PackageProjectUrl>https://github.com/daqifi/daqifi-core</PackageProjectUrl>
    <PackageReadmeFile>README.md</PackageReadmeFile>
    <PackageTags>daqifi;daq;data-acquisition;measurement;instrumentation</PackageTags>
    <RepositoryUrl>https://github.com/daqifi/daqifi-core</RepositoryUrl>
    <RepositoryType>git</RepositoryType>
    
    <!-- Build Configuration -->
    <GenerateDocumentationFile>true</GenerateDocumentationFile>
    <IncludeSymbols>true</IncludeSymbols>
    <SymbolPackageFormat>snupkg</SymbolPackageFormat>
    <EmbedUntrackedSources>true</EmbedUntrackedSources>
    <PublishRepositoryUrl>true</PublishRepositoryUrl>
    <ContinuousIntegrationBuild Condition="'$(GITHUB_ACTIONS)' == 'true'">true</ContinuousIntegrationBuild>
  </PropertyGroup>

  <ItemGroup>
    <None Include="../../README.md" Pack="true" PackagePath="/" />
    <PackageReference Include="Google.Protobuf" Version="3.33.0" />
    <PackageReference Include="Microsoft.SourceLink.GitHub" Version="8.0.0" PrivateAssets="All"/>
    <PackageReference Include="System.IO.Ports" Version="9.0.8" />
  </ItemGroup>

</Project>
>>>>>>> a85779aa
<|MERGE_RESOLUTION|>--- conflicted
+++ resolved
@@ -1,11 +1,10 @@
-<<<<<<< HEAD
 <Project Sdk="Microsoft.NET.Sdk">
 
   <PropertyGroup>
     <TargetFrameworks>net8.0;net9.0</TargetFrameworks>
     <ImplicitUsings>enable</ImplicitUsings>
     <Nullable>enable</Nullable>
-    
+
     <!-- Package Metadata -->
     <PackageId>Daqifi.Core</PackageId>
     <Authors>DAQiFi</Authors>
@@ -16,43 +15,7 @@
     <PackageTags>daqifi;daq;data-acquisition;measurement;instrumentation</PackageTags>
     <RepositoryUrl>https://github.com/daqifi/daqifi-core</RepositoryUrl>
     <RepositoryType>git</RepositoryType>
-    
-    <!-- Build Configuration -->
-    <GenerateDocumentationFile>true</GenerateDocumentationFile>
-    <IncludeSymbols>true</IncludeSymbols>
-    <SymbolPackageFormat>snupkg</SymbolPackageFormat>
-    <EmbedUntrackedSources>true</EmbedUntrackedSources>
-    <PublishRepositoryUrl>true</PublishRepositoryUrl>
-    <ContinuousIntegrationBuild Condition="'$(GITHUB_ACTIONS)' == 'true'">true</ContinuousIntegrationBuild>
-  </PropertyGroup>
 
-  <ItemGroup>
-    <None Include="../../README.md" Pack="true" PackagePath="/" />
-    <PackageReference Include="Google.Protobuf" Version="3.32.1" />
-    <PackageReference Include="Microsoft.SourceLink.GitHub" Version="8.0.0" PrivateAssets="All"/>
-    <PackageReference Include="System.IO.Ports" Version="9.0.10" />
-  </ItemGroup>
-
-</Project>
-=======
-<Project Sdk="Microsoft.NET.Sdk">
-
-  <PropertyGroup>
-    <TargetFrameworks>net8.0;net9.0</TargetFrameworks>
-    <ImplicitUsings>enable</ImplicitUsings>
-    <Nullable>enable</Nullable>
-    
-    <!-- Package Metadata -->
-    <PackageId>Daqifi.Core</PackageId>
-    <Authors>DAQiFi</Authors>
-    <Description>Core library for interacting with DAQiFi devices</Description>
-    <PackageLicenseExpression>MIT</PackageLicenseExpression>
-    <PackageProjectUrl>https://github.com/daqifi/daqifi-core</PackageProjectUrl>
-    <PackageReadmeFile>README.md</PackageReadmeFile>
-    <PackageTags>daqifi;daq;data-acquisition;measurement;instrumentation</PackageTags>
-    <RepositoryUrl>https://github.com/daqifi/daqifi-core</RepositoryUrl>
-    <RepositoryType>git</RepositoryType>
-    
     <!-- Build Configuration -->
     <GenerateDocumentationFile>true</GenerateDocumentationFile>
     <IncludeSymbols>true</IncludeSymbols>
@@ -66,8 +29,7 @@
     <None Include="../../README.md" Pack="true" PackagePath="/" />
     <PackageReference Include="Google.Protobuf" Version="3.33.0" />
     <PackageReference Include="Microsoft.SourceLink.GitHub" Version="8.0.0" PrivateAssets="All"/>
-    <PackageReference Include="System.IO.Ports" Version="9.0.8" />
+    <PackageReference Include="System.IO.Ports" Version="9.0.10" />
   </ItemGroup>
 
-</Project>
->>>>>>> a85779aa
+</Project>